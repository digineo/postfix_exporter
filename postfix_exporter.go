// Copyright 2017 Kumina, https://kumina.nl/
// Licensed under the Apache License, Version 2.0 (the "License");
// you may not use this file except in compliance with the License.
// You may obtain a copy of the License at
//
// http://www.apache.org/licenses/LICENSE-2.0
//
// Unless required by applicable law or agreed to in writing, software
// distributed under the License is distributed on an "AS IS" BASIS,
// WITHOUT WARRANTIES OR CONDITIONS OF ANY KIND, either express or implied.
// See the License for the specific language governing permissions and
// limitations under the License.

package main

import (
	"bufio"
	"bytes"
	"errors"
	"fmt"
	"github.com/alecthomas/kingpin"
	"io"
	"log"
	"net"
	"net/http"
	"os"
	"regexp"
	"strconv"
	"strings"
	"time"

	"github.com/hpcloud/tail"
	"github.com/prometheus/client_golang/prometheus"
	"github.com/prometheus/client_golang/prometheus/promhttp"
)

var (
	postfixUpDesc = prometheus.NewDesc(
		prometheus.BuildFQName("postfix", "", "up"),
		"Whether scraping Postfix's metrics was successful.",
		[]string{"path"}, nil)
)

// PostfixExporter holds the state that should be preserved by the
// Postfix Prometheus metrics exporter across scrapes.
type PostfixExporter struct {
	showqPath string
	journal   *Journal
	tailer    *tail.Tail

	// Metrics that should persist after refreshes, based on logs.
	cleanupProcesses                prometheus.Counter
	cleanupRejects                  prometheus.Counter
	cleanupNotAccepted              prometheus.Counter
	lmtpDelays                      *prometheus.HistogramVec
	pipeDelays                      *prometheus.HistogramVec
	qmgrInsertsNrcpt                prometheus.Histogram
	qmgrInsertsSize                 prometheus.Histogram
	qmgrRemoves                     prometheus.Counter
	smtpDelays                      *prometheus.HistogramVec
	smtpTLSConnects                 *prometheus.CounterVec
	smtpDeferreds                   prometheus.Counter
	smtpdConnects                   prometheus.Counter
	smtpdDisconnects                prometheus.Counter
	smtpdFCrDNSErrors               prometheus.Counter
	smtpdLostConnections            *prometheus.CounterVec
	smtpdProcesses                  *prometheus.CounterVec
	smtpdRejects                    *prometheus.CounterVec
	smtpdSASLAuthenticationFailures prometheus.Counter
	smtpdTLSConnects                *prometheus.CounterVec
	unsupportedLogEntries           *prometheus.CounterVec
	smtpStatusDeferred              prometheus.Counter
}

// CollectShowqFromReader parses the output of Postfix's 'showq' command
// and turns it into metrics.
//
// The output format of this command depends on the version of Postfix
// used. Postfix 2.x uses a textual format, identical to the output of
// the 'mailq' command. Postfix 3.x uses a binary format, where entries
// are terminated using null bytes. Auto-detect the format by scanning
// for null bytes in the first 128 bytes of output.
func CollectShowqFromReader(file io.Reader, ch chan<- prometheus.Metric) error {
	reader := bufio.NewReader(file)
	buf, err := reader.Peek(128)
	if err != nil && err != io.EOF {
		log.Printf("Could not read postfix output, %v", err)
	}
	if bytes.IndexByte(buf, 0) >= 0 {
		return CollectBinaryShowqFromReader(reader, ch)
	}
	return CollectTextualShowqFromReader(reader, ch)
}

// CollectTextualShowqFromReader parses Postfix's textual showq output.
func CollectTextualShowqFromReader(file io.Reader, ch chan<- prometheus.Metric) error {
	scanner := bufio.NewScanner(file)
	scanner.Split(bufio.ScanLines)

	// Regular expression for matching postqueue's output. Example:
	// "A07A81514      5156 Tue Feb 14 13:13:54  MAILER-DAEMON"
	messageLine := regexp.MustCompile(`^[0-9A-F]+([\*!]?) +(\d+) (\w{3} \w{3} +\d+ +\d+:\d{2}:\d{2}) +`)

	// Histograms tracking the messages by size and age.
	sizeHistogram := prometheus.NewHistogramVec(
		prometheus.HistogramOpts{
			Namespace: "postfix",
			Name:      "showq_message_size_bytes",
			Help:      "Size of messages in Postfix's message queue, in bytes",
			Buckets:   []float64{1e3, 1e4, 1e5, 1e6, 1e7, 1e8, 1e9},
		},
		[]string{"queue"})
	ageHistogram := prometheus.NewHistogramVec(
		prometheus.HistogramOpts{
			Namespace: "postfix",
			Name:      "showq_message_age_seconds",
			Help:      "Age of messages in Postfix's message queue, in seconds",
			Buckets:   []float64{1e1, 1e2, 1e3, 1e4, 1e5, 1e6, 1e7, 1e8},
		},
		[]string{"queue"})

	// Initialize all queue buckets to zero.
	for _, q := range []string{"active", "hold", "other"} {
		sizeHistogram.WithLabelValues(q)
		ageHistogram.WithLabelValues(q)
	}

	now := time.Now()
	location, err := time.LoadLocation("Local")
	if err != nil {
		log.Println(err)
	}

	for scanner.Scan() {
		matches := messageLine.FindStringSubmatch(scanner.Text())
		if matches != nil {
			// Derive the name of the message queue.
			queue := "other"
			if matches[1] == "*" {
				queue = "active"
			} else if matches[1] == "!" {
				queue = "hold"
			}

			// Parse the message size.
			size, err := strconv.ParseFloat(matches[2], 64)
			if err != nil {
				return err
			}

			// Parse the message date. Unfortunately, the
			// output contains no year number. Assume it
			// applies to the last year for which the
			// message date doesn't exceed time.Now().
			date, err := time.ParseInLocation("Mon Jan 2 15:04:05",
				matches[3], location)
			if err != nil {
				return err
			}
			date = date.AddDate(now.Year(), 0, 0)
			if date.After(now) {
				date = date.AddDate(-1, 0, 0)
			}

			sizeHistogram.WithLabelValues(queue).Observe(size)
			ageHistogram.WithLabelValues(queue).Observe(now.Sub(date).Seconds())
		}
	}

	sizeHistogram.Collect(ch)
	ageHistogram.Collect(ch)
	return scanner.Err()
}

// ScanNullTerminatedEntries is a splitting function for bufio.Scanner
// to split entries by null bytes.
func ScanNullTerminatedEntries(data []byte, atEOF bool) (advance int, token []byte, err error) {
	if i := bytes.IndexByte(data, 0); i >= 0 {
		// Valid record found.
		return i + 1, data[0:i], nil
	} else if atEOF && len(data) != 0 {
		// Data at the end of the file without a null terminator.
		return 0, nil, errors.New("Expected null byte terminator")
	} else {
		// Request more data.
		return 0, nil, nil
	}
}

// CollectBinaryShowqFromReader parses Postfix's binary showq format.
func CollectBinaryShowqFromReader(file io.Reader, ch chan<- prometheus.Metric) error {
	scanner := bufio.NewScanner(file)
	scanner.Split(ScanNullTerminatedEntries)

	// Histograms tracking the messages by size and age.
	sizeHistogram := prometheus.NewHistogramVec(
		prometheus.HistogramOpts{
			Namespace: "postfix",
			Name:      "showq_message_size_bytes",
			Help:      "Size of messages in Postfix's message queue, in bytes",
			Buckets:   []float64{1e3, 1e4, 1e5, 1e6, 1e7, 1e8, 1e9},
		},
		[]string{"queue"})
	ageHistogram := prometheus.NewHistogramVec(
		prometheus.HistogramOpts{
			Namespace: "postfix",
			Name:      "showq_message_age_seconds",
			Help:      "Age of messages in Postfix's message queue, in seconds",
			Buckets:   []float64{1e1, 1e2, 1e3, 1e4, 1e5, 1e6, 1e7, 1e8},
		},
		[]string{"queue"})

	// Initialize all queue buckets to zero.
	for _, q := range []string{"active", "deferred", "hold", "incoming", "maildrop"} {
		sizeHistogram.WithLabelValues(q)
		ageHistogram.WithLabelValues(q)
	}

	now := float64(time.Now().UnixNano()) / 1e9
	queue := "unknown"
	for scanner.Scan() {
		// Parse a key/value entry.
		key := scanner.Text()
		if len(key) == 0 {
			// Empty key means a record separator.
			queue = "unknown"
			continue
		}
		if !scanner.Scan() {
			return fmt.Errorf("key %q does not have a value", key)
		}
		value := scanner.Text()

		if key == "queue_name" {
			// The name of the message queue.
			queue = value
		} else if key == "size" {
			// Message size in bytes.
			size, err := strconv.ParseFloat(value, 64)
			if err != nil {
				return err
			}
			sizeHistogram.WithLabelValues(queue).Observe(size)
		} else if key == "time" {
			// Message time as a UNIX timestamp.
			utime, err := strconv.ParseFloat(value, 64)
			if err != nil {
				return err
			}
			ageHistogram.WithLabelValues(queue).Observe(now - utime)
		}
	}

	sizeHistogram.Collect(ch)
	ageHistogram.Collect(ch)
	return scanner.Err()
}

// CollectShowqFromFile collects Postfix queue statistics from a file.
//func CollectShowqFromFile(path string, ch chan<- prometheus.Metric) error {
//	fd, err := os.Open(path)
//	if err != nil {
//		return err
//	}
//	defer fd.Close()
//	return CollectShowqFromReader(fd, ch)
//}

// CollectShowqFromSocket collects Postfix queue statistics from a socket.
func CollectShowqFromSocket(path string, ch chan<- prometheus.Metric) error {
	fd, err := net.Dial("unix", path)
	if err != nil {
		return err
	}
	defer fd.Close()
	return CollectShowqFromReader(fd, ch)
}

// Patterns for parsing log messages.
var (
	logLine                             = regexp.MustCompile(` ?postfix/(\w+)\[\d+\]: (.*)`)
	lmtpPipeSMTPLine                    = regexp.MustCompile(`, relay=(\S+), .*, delays=([0-9\.]+)/([0-9\.]+)/([0-9\.]+)/([0-9\.]+), `)
	qmgrInsertLine                      = regexp.MustCompile(`:.*, size=(\d+), nrcpt=(\d+) `)
	smtpStatusDeferredLine              = regexp.MustCompile(`, status=deferred`)
	smtpTLSLine                         = regexp.MustCompile(`^(\S+) TLS connection established to \S+: (\S+) with cipher (\S+) \((\d+)/(\d+) bits\)$`)
	smtpDeferredsLine                   = regexp.MustCompile(`status=deferred`)
	smtpdFCrDNSErrorsLine               = regexp.MustCompile(`^warning: hostname \S+ does not resolve to address `)
	smtpdProcessesSASLLine              = regexp.MustCompile(`: client=.*, sasl_username=(\S+)`)
	smtpdRejectsLine                    = regexp.MustCompile(`^NOQUEUE: reject: RCPT from \S+: ([0-9]+) `)
	smtpdLostConnectionLine             = regexp.MustCompile(`^lost connection after (\w+) from `)
	smtpdSASLAuthenticationFailuresLine = regexp.MustCompile(`^warning: \S+: SASL \S+ authentication failed: `)
	smtpdTLSLine                        = regexp.MustCompile(`^(\S+) TLS connection established from \S+: (\S+) with cipher (\S+) \((\d+)/(\d+) bits\)$`)
)

// CollectFromLogline collects metrict from a Postfix log line.
func (e *PostfixExporter) CollectFromLogline(line string) {
	// Strip off timestamp, hostname, etc.
	if logMatches := logLine.FindStringSubmatch(line); logMatches != nil {
		// Group patterns to check by Postfix service.
		if logMatches[1] == "cleanup" {
			if strings.Contains(logMatches[2], ": message-id=<") {
				e.cleanupProcesses.Inc()
			} else if strings.Contains(logMatches[2], ": reject: ") {
				e.cleanupRejects.Inc()
			} else if strings.Contains(logMatches[2], "message not accepted") {
				e.cleanupNotAccepted.Inc()
			} else {
				e.unsupportedLogEntries.WithLabelValues(logMatches[1]).Inc()
			}
		} else if logMatches[1] == "lmtp" {
			if lmtpMatches := lmtpPipeSMTPLine.FindStringSubmatch(logMatches[2]); lmtpMatches != nil {
				pdelay, err := strconv.ParseFloat(lmtpMatches[2], 64)
				if err != nil {
					log.Printf("Couldn't convert LMTP pdelay: %v", err)
				}
				e.lmtpDelays.WithLabelValues("before_queue_manager").Observe(pdelay)
				adelay, err := strconv.ParseFloat(lmtpMatches[3], 64)
				if err != nil {
					log.Printf("Couldn't convert LMTP adelay: %v", err)
				}
				e.lmtpDelays.WithLabelValues("queue_manager").Observe(adelay)
				sdelay, err := strconv.ParseFloat(lmtpMatches[4], 64)
				if err != nil {
					log.Printf("Couldn't convert LMTP adelay: %v", err)
				}
				e.lmtpDelays.WithLabelValues("connection_setup").Observe(sdelay)
				xdelay, err := strconv.ParseFloat(lmtpMatches[5], 64)
				if err != nil {
					log.Printf("Couldn't convert LMTP xdelay: %v", err)
				}
				e.lmtpDelays.WithLabelValues("transmission").Observe(xdelay)
			} else {
				e.unsupportedLogEntries.WithLabelValues(logMatches[1]).Inc()
			}
		} else if logMatches[1] == "pipe" {
			if pipeMatches := lmtpPipeSMTPLine.FindStringSubmatch(logMatches[2]); pipeMatches != nil {
				pdelay, err := strconv.ParseFloat(pipeMatches[2], 64)
				if err != nil {
					log.Printf("Couldn't convert PIPE pdelay: %v", err)
				}
				e.pipeDelays.WithLabelValues(pipeMatches[1], "before_queue_manager").Observe(pdelay)
				adelay, err := strconv.ParseFloat(pipeMatches[3], 64)
				if err != nil {
					log.Printf("Couldn't convert PIPE adelay: %v", err)
				}
				e.pipeDelays.WithLabelValues(pipeMatches[1], "queue_manager").Observe(adelay)
				sdelay, err := strconv.ParseFloat(pipeMatches[4], 64)
				if err != nil {
					log.Printf("Couldn't convert PIPE sdelay: %v", err)
				}
				e.pipeDelays.WithLabelValues(pipeMatches[1], "connection_setup").Observe(sdelay)
				xdelay, err := strconv.ParseFloat(pipeMatches[5], 64)
				if err != nil {
					log.Printf("Couldn't convert PIPE xdelay: %v", err)
				}
				e.pipeDelays.WithLabelValues(pipeMatches[1], "transmission").Observe(xdelay)
			} else {
				e.unsupportedLogEntries.WithLabelValues(logMatches[1]).Inc()
			}
		} else if logMatches[1] == "qmgr" {
			if qmgrInsertMatches := qmgrInsertLine.FindStringSubmatch(logMatches[2]); qmgrInsertMatches != nil {
				size, err := strconv.ParseFloat(qmgrInsertMatches[1], 64)
				if err != nil {
					log.Printf("Couldn't convert QMGR size: %v", err)
				}
				e.qmgrInsertsSize.Observe(size)
				nrcpt, err := strconv.ParseFloat(qmgrInsertMatches[2], 64)
				if err != nil {
					log.Printf("Couldn't convert QMGR nrcpt: %v", err)
				}
				e.qmgrInsertsNrcpt.Observe(nrcpt)
			} else if strings.HasSuffix(logMatches[2], ": removed") {
				e.qmgrRemoves.Inc()
			} else {
				e.unsupportedLogEntries.WithLabelValues(logMatches[1]).Inc()
			}
		} else if logMatches[1] == "smtp" {
			if smtpMatches := lmtpPipeSMTPLine.FindStringSubmatch(logMatches[2]); smtpMatches != nil {
				pdelay, err := strconv.ParseFloat(smtpMatches[2], 64)
				if err != nil {
					log.Printf("Couldn't convert SMTP pdelay: %v", err)
				}
				e.smtpDelays.WithLabelValues("before_queue_manager").Observe(pdelay)
				adelay, err := strconv.ParseFloat(smtpMatches[3], 64)
				if err != nil {
					log.Printf("Couldn't convert SMTP adelay: %v", err)
				}
				e.smtpDelays.WithLabelValues("queue_manager").Observe(adelay)
				sdelay, err := strconv.ParseFloat(smtpMatches[4], 64)
				if err != nil {
					log.Printf("Couldn't convert SMTP sdelay: %v", err)
				}
				e.smtpDelays.WithLabelValues("connection_setup").Observe(sdelay)
				xdelay, err := strconv.ParseFloat(smtpMatches[5], 64)
				if err != nil {
					log.Printf("Couldn't convert SMTP xdelay: %v", err)
				}
				e.smtpDelays.WithLabelValues("transmission").Observe(xdelay)
<<<<<<< HEAD
				if smtpDeferredsMatches := smtpDeferredsLine.FindStringSubmatch(
					logMatches[2]); smtpDeferredsMatches != nil {
					e.smtpDeferreds.Inc()
=======

				if smtpMatches := smtpStatusDeferredLine.FindStringSubmatch(logMatches[2]) ; smtpMatches != nil {
					e.smtpStatusDeferred.Inc()
>>>>>>> 0ca7f820
				}
			} else if smtpTLSMatches := smtpTLSLine.FindStringSubmatch(logMatches[2]); smtpTLSMatches != nil {
				e.smtpTLSConnects.WithLabelValues(smtpTLSMatches[1:]...).Inc()
			} else {
				e.unsupportedLogEntries.WithLabelValues(logMatches[1]).Inc()
			}
		} else if logMatches[1] == "smtpd" {
			if strings.HasPrefix(logMatches[2], "connect from ") {
				e.smtpdConnects.Inc()
			} else if strings.HasPrefix(logMatches[2], "disconnect from ") {
				e.smtpdDisconnects.Inc()
			} else if smtpdFCrDNSErrorsLine.MatchString(logMatches[2]) {
				e.smtpdFCrDNSErrors.Inc()
			} else if smtpdLostConnectionMatches := smtpdLostConnectionLine.FindStringSubmatch(logMatches[2]); smtpdLostConnectionMatches != nil {
				e.smtpdLostConnections.WithLabelValues(smtpdLostConnectionMatches[1]).Inc()
			} else if smtpdProcessesSASLMatches := smtpdProcessesSASLLine.FindStringSubmatch(logMatches[2]); smtpdProcessesSASLMatches != nil {
				e.smtpdProcesses.WithLabelValues(smtpdProcessesSASLMatches[1]).Inc()
			} else if strings.Contains(logMatches[2], ": client=") {
				e.smtpdProcesses.WithLabelValues("").Inc()
			} else if smtpdRejectsMatches := smtpdRejectsLine.FindStringSubmatch(logMatches[2]); smtpdRejectsMatches != nil {
				e.smtpdRejects.WithLabelValues(smtpdRejectsMatches[1]).Inc()
			} else if smtpdSASLAuthenticationFailuresLine.MatchString(logMatches[2]) {
				e.smtpdSASLAuthenticationFailures.Inc()
			} else if smtpdTLSMatches := smtpdTLSLine.FindStringSubmatch(logMatches[2]); smtpdTLSMatches != nil {
				e.smtpdTLSConnects.WithLabelValues(smtpdTLSMatches[1:]...).Inc()
			} else {
				e.unsupportedLogEntries.WithLabelValues(logMatches[1]).Inc()
			}
		} else {
			// Unknown Postfix service.
			e.unsupportedLogEntries.WithLabelValues(logMatches[1]).Inc()
		}
	} else {
		// Unknown log entry format.
		e.unsupportedLogEntries.WithLabelValues("").Inc()
	}
}

// CollectLogfileFromFile tails a Postfix log file and collects entries from it.
func (e *PostfixExporter) CollectLogfileFromFile() error {
	for {
		select {
		case line := <-e.tailer.Lines:
			e.CollectFromLogline(line.Text)
		default:
			return nil
		}
	}
}

// NewPostfixExporter creates a new Postfix exporter instance.
func NewPostfixExporter(showqPath string, logfilePath string, journal *Journal) (*PostfixExporter, error) {
	var tailer *tail.Tail
	if logfilePath != "" {
		var err error
		tailer, err = tail.TailFile(logfilePath, tail.Config{
			ReOpen:    true, // reopen the file if it's rotated
			MustExist: true, // fail immediately if the file is missing or has incorrect permissions
			Follow:    true, // run in follow mode
		})
		if err != nil {
			return nil, err
		}
	}
	return &PostfixExporter{
		showqPath: showqPath,
		tailer:    tailer,
		journal:   journal,

		cleanupProcesses: prometheus.NewCounter(prometheus.CounterOpts{
			Namespace: "postfix",
			Name:      "cleanup_messages_processed_total",
			Help:      "Total number of messages processed by cleanup.",
		}),
		cleanupRejects: prometheus.NewCounter(prometheus.CounterOpts{
			Namespace: "postfix",
			Name:      "cleanup_messages_rejected_total",
			Help:      "Total number of messages rejected by cleanup.",
		}),
		cleanupNotAccepted: prometheus.NewCounter(prometheus.CounterOpts{
			Namespace: "postfix",
			Name:      "cleanup_messages_not_accepted_total",
			Help:      "Total number of messages not accepted by cleanup.",
		}),
		lmtpDelays: prometheus.NewHistogramVec(
			prometheus.HistogramOpts{
				Namespace: "postfix",
				Name:      "lmtp_delivery_delay_seconds",
				Help:      "LMTP message processing time in seconds.",
				Buckets:   []float64{1e-3, 1e-2, 1e-1, 1e0, 1e1, 1e2, 1e3},
			},
			[]string{"stage"}),
		pipeDelays: prometheus.NewHistogramVec(
			prometheus.HistogramOpts{
				Namespace: "postfix",
				Name:      "pipe_delivery_delay_seconds",
				Help:      "Pipe message processing time in seconds.",
				Buckets:   []float64{1e-3, 1e-2, 1e-1, 1e0, 1e1, 1e2, 1e3},
			},
			[]string{"relay", "stage"}),
		qmgrInsertsNrcpt: prometheus.NewHistogram(prometheus.HistogramOpts{
			Namespace: "postfix",
			Name:      "qmgr_messages_inserted_receipients",
			Help:      "Number of receipients per message inserted into the mail queues.",
			Buckets:   []float64{1, 2, 4, 8, 16, 32, 64, 128},
		}),
		qmgrInsertsSize: prometheus.NewHistogram(prometheus.HistogramOpts{
			Namespace: "postfix",
			Name:      "qmgr_messages_inserted_size_bytes",
			Help:      "Size of messages inserted into the mail queues in bytes.",
			Buckets:   []float64{1e3, 1e4, 1e5, 1e6, 1e7, 1e8, 1e9},
		}),
		qmgrRemoves: prometheus.NewCounter(prometheus.CounterOpts{
			Namespace: "postfix",
			Name:      "qmgr_messages_removed_total",
			Help:      "Total number of messages removed from mail queues.",
		}),
		smtpDelays: prometheus.NewHistogramVec(
			prometheus.HistogramOpts{
				Namespace: "postfix",
				Name:      "smtp_delivery_delay_seconds",
				Help:      "SMTP message processing time in seconds.",
				Buckets:   []float64{1e-3, 1e-2, 1e-1, 1e0, 1e1, 1e2, 1e3},
			},
			[]string{"stage"}),
		smtpTLSConnects: prometheus.NewCounterVec(
			prometheus.CounterOpts{
				Namespace: "postfix",
				Name:      "smtp_tls_connections_total",
				Help:      "Total number of outgoing TLS connections.",
			},
			[]string{"trust", "protocol", "cipher", "secret_bits", "algorithm_bits"}),
		smtpDeferreds: prometheus.NewCounter(prometheus.CounterOpts{
			Namespace: "postfix",
			Name:      "smtp_deferred_messages_total",
			Help:      "Total number of messages that have been deferred on SMTP.",
		}),
		smtpdConnects: prometheus.NewCounter(prometheus.CounterOpts{
			Namespace: "postfix",
			Name:      "smtpd_connects_total",
			Help:      "Total number of incoming connections.",
		}),
		smtpdDisconnects: prometheus.NewCounter(prometheus.CounterOpts{
			Namespace: "postfix",
			Name:      "smtpd_disconnects_total",
			Help:      "Total number of incoming disconnections.",
		}),
		smtpdFCrDNSErrors: prometheus.NewCounter(prometheus.CounterOpts{
			Namespace: "postfix",
			Name:      "smtpd_forward_confirmed_reverse_dns_errors_total",
			Help:      "Total number of connections for which forward-confirmed DNS cannot be resolved.",
		}),
		smtpdLostConnections: prometheus.NewCounterVec(
			prometheus.CounterOpts{
				Namespace: "postfix",
				Name:      "smtpd_connections_lost_total",
				Help:      "Total number of connections lost.",
			},
			[]string{"after_stage"}),
		smtpdProcesses: prometheus.NewCounterVec(
			prometheus.CounterOpts{
				Namespace: "postfix",
				Name:      "smtpd_messages_processed_total",
				Help:      "Total number of messages processed.",
			},
			[]string{"sasl_username"}),
		smtpdRejects: prometheus.NewCounterVec(
			prometheus.CounterOpts{
				Namespace: "postfix",
				Name:      "smtpd_messages_rejected_total",
				Help:      "Total number of NOQUEUE rejects.",
			},
			[]string{"code"}),
		smtpdSASLAuthenticationFailures: prometheus.NewCounter(prometheus.CounterOpts{
			Namespace: "postfix",
			Name:      "smtpd_sasl_authentication_failures_total",
			Help:      "Total number of SASL authentication failures.",
		}),
		smtpdTLSConnects: prometheus.NewCounterVec(
			prometheus.CounterOpts{
				Namespace: "postfix",
				Name:      "smtpd_tls_connections_total",
				Help:      "Total number of incoming TLS connections.",
			},
			[]string{"trust", "protocol", "cipher", "secret_bits", "algorithm_bits"}),
		unsupportedLogEntries: prometheus.NewCounterVec(
			prometheus.CounterOpts{
				Namespace: "postfix",
				Name:      "unsupported_log_entries_total",
				Help:      "Log entries that could not be processed.",
			},
			[]string{"service"}),
		smtpStatusDeferred: prometheus.NewCounter(prometheus.CounterOpts{
			Namespace: "postfix",
			Name:      "smtp_status_deferred",
			Help:      "Total number of messages deferred.",
		}),

	}, nil
}

// Describe the Prometheus metrics that are going to be exported.
func (e *PostfixExporter) Describe(ch chan<- *prometheus.Desc) {
	ch <- postfixUpDesc

	ch <- e.cleanupProcesses.Desc()
	ch <- e.cleanupRejects.Desc()
	ch <- e.cleanupNotAccepted.Desc()
	e.lmtpDelays.Describe(ch)
	e.pipeDelays.Describe(ch)
	ch <- e.qmgrInsertsNrcpt.Desc()
	ch <- e.qmgrInsertsSize.Desc()
	ch <- e.qmgrRemoves.Desc()
	e.smtpDelays.Describe(ch)
	e.smtpTLSConnects.Describe(ch)
	ch <- e.smtpDeferreds.Desc()
	ch <- e.smtpdConnects.Desc()
	ch <- e.smtpdDisconnects.Desc()
	ch <- e.smtpdFCrDNSErrors.Desc()
	e.smtpdLostConnections.Describe(ch)
	e.smtpdProcesses.Describe(ch)
	e.smtpdRejects.Describe(ch)
	ch <- e.smtpdSASLAuthenticationFailures.Desc()
	e.smtpdTLSConnects.Describe(ch)
	ch <- e.smtpStatusDeferred.Desc()
	e.unsupportedLogEntries.Describe(ch)
}

// Collect metrics from Postfix's showq socket and its log file.
func (e *PostfixExporter) Collect(ch chan<- prometheus.Metric) {
	err := CollectShowqFromSocket(e.showqPath, ch)
	if err == nil {
		ch <- prometheus.MustNewConstMetric(
			postfixUpDesc,
			prometheus.GaugeValue,
			1.0,
			e.showqPath)
	} else {
		log.Printf("Failed to scrape showq socket: %s", err)
		ch <- prometheus.MustNewConstMetric(
			postfixUpDesc,
			prometheus.GaugeValue,
			0.0,
			e.showqPath)
	}

	var src string
	if e.journal != nil {
		err = e.CollectLogfileFromJournal()
		src = e.journal.Path
	} else {
		err = e.CollectLogfileFromFile()
		src = e.tailer.Filename
	}
	if err == nil {
		ch <- prometheus.MustNewConstMetric(
			postfixUpDesc,
			prometheus.GaugeValue,
			1.0,
			src)
	} else {
		log.Printf("Failed to scrape log: %s", err)
		ch <- prometheus.MustNewConstMetric(
			postfixUpDesc,
			prometheus.GaugeValue,
			0.0,
			src)
	}

	ch <- e.cleanupProcesses
	ch <- e.cleanupRejects
	ch <- e.cleanupNotAccepted
	e.lmtpDelays.Collect(ch)
	e.pipeDelays.Collect(ch)
	ch <- e.qmgrInsertsNrcpt
	ch <- e.qmgrInsertsSize
	ch <- e.qmgrRemoves
	e.smtpDelays.Collect(ch)
	e.smtpTLSConnects.Collect(ch)
	ch <- e.smtpDeferreds
	ch <- e.smtpdConnects
	ch <- e.smtpdDisconnects
	ch <- e.smtpdFCrDNSErrors
	e.smtpdLostConnections.Collect(ch)
	e.smtpdProcesses.Collect(ch)
	e.smtpdRejects.Collect(ch)
	ch <- e.smtpdSASLAuthenticationFailures
	e.smtpdTLSConnects.Collect(ch)
	ch <- e.smtpStatusDeferred
	e.unsupportedLogEntries.Collect(ch)
}

func main() {
	var (
		app                                           = kingpin.New("postfix_exporter", "Prometheus metrics exporter for postfix")
		listenAddress                                 = app.Flag("web.listen-address", "Address to listen on for web interface and telemetry.").Default(":9154").String()
		metricsPath                                   = app.Flag("web.telemetry-path", "Path under which to expose metrics.").Default("/metrics").String()
		postfixShowqPath                              = app.Flag("postfix.showq_path", "Path at which Postfix places its showq socket.").Default("/var/spool/postfix/public/showq").String()
		postfixLogfilePath                            = app.Flag("postfix.logfile_path", "Path where Postfix writes log entries. This file will be truncated by this exporter.").Default("/var/log/postfix_exporter_input.log").String()
		systemdEnable                                 bool
		systemdUnit, systemdSlice, systemdJournalPath string
	)
	systemdFlags(&systemdEnable, &systemdUnit, &systemdSlice, &systemdJournalPath, app)

	kingpin.MustParse(app.Parse(os.Args[1:]))

	var journal *Journal
	if systemdEnable {
		var err error
		journal, err = NewJournal(systemdUnit, systemdSlice, systemdJournalPath)
		if err != nil {
			log.Fatalf("Error opening systemd journal: %s", err)
		}
		defer journal.Close()
		log.Println("Reading log events from systemd")
	} else {
		log.Printf("Reading log events from %v", *postfixLogfilePath)
	}

	exporter, err := NewPostfixExporter(
		*postfixShowqPath,
		*postfixLogfilePath,
		journal,
	)
	if err != nil {
		log.Fatalf("Failed to create PostfixExporter: %s", err)
	}
	prometheus.MustRegister(exporter)

	http.Handle(*metricsPath, promhttp.Handler())
	http.HandleFunc("/", func(w http.ResponseWriter, r *http.Request) {
		_, err = w.Write([]byte(`
			<html>
			<head><title>Postfix Exporter</title></head>
			<body>
			<h1>Postfix Exporter</h1>
			<p><a href='` + *metricsPath + `'>Metrics</a></p>
			</body>
			</html>`))
		if err != nil {
			panic(err)
		}
	})

	log.Print("Listening on ", *listenAddress)
	log.Fatal(http.ListenAndServe(*listenAddress, nil))
}<|MERGE_RESOLUTION|>--- conflicted
+++ resolved
@@ -396,15 +396,9 @@
 					log.Printf("Couldn't convert SMTP xdelay: %v", err)
 				}
 				e.smtpDelays.WithLabelValues("transmission").Observe(xdelay)
-<<<<<<< HEAD
-				if smtpDeferredsMatches := smtpDeferredsLine.FindStringSubmatch(
-					logMatches[2]); smtpDeferredsMatches != nil {
-					e.smtpDeferreds.Inc()
-=======
 
 				if smtpMatches := smtpStatusDeferredLine.FindStringSubmatch(logMatches[2]) ; smtpMatches != nil {
 					e.smtpStatusDeferred.Inc()
->>>>>>> 0ca7f820
 				}
 			} else if smtpTLSMatches := smtpTLSLine.FindStringSubmatch(logMatches[2]); smtpTLSMatches != nil {
 				e.smtpTLSConnects.WithLabelValues(smtpTLSMatches[1:]...).Inc()
